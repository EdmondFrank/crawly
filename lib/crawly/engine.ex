defmodule Crawly.Engine do
  @moduledoc """
  Crawly Engine - process responsible for starting and stopping spiders.

  Stores all currently running spiders.
  """
  require Logger

  use GenServer

  @type t :: %__MODULE__{
          started_spiders: started_spiders(),
          known_spiders: [module()]
        }
  @type started_spiders() :: %{optional(module()) => identifier()}
  @type list_spiders() :: [
          %{name: module(), state: :stopped | :started, pid: identifier()}
        ]

  @type spider_info() :: %{
          name: module(),
          status: :stopped | :started,
          pid: identifier() | nil
        }

  defstruct(started_spiders: %{}, known_spiders: [])

  @spec start_spider(module(), binary()) ::
          :ok
          | {:error, :spider_already_started}
          | {:error, :atom}
  def start_spider(spider_name, crawl_id \\ UUID.uuid1()) do
    GenServer.call(__MODULE__, {:start_spider, spider_name, crawl_id})
  end

  @spec start_all_spiders() :: :ok
  def start_all_spiders() do
    GenServer.call(__MODULE__, {:start_all_spiders, nil})
  end

  @spec get_manager(module()) :: pid() | {:error, :spider_not_found}
  def get_manager(spider_name) do
    case Map.fetch(running_spiders(), spider_name) do
      :error ->
        {:error, :spider_not_found}

      {:ok, {pid_sup, _job_tag}} ->
        Supervisor.which_children(pid_sup)
        |> Enum.find(&({Crawly.Manager, _, :worker, [Crawly.Manager]} = &1))
        |> case do
          nil ->
            {:error, :spider_not_found}

          {_, pid, :worker, _} ->
            pid
        end
    end
  end

  @spec stop_spider(module(), reason) :: result
        when reason: :itemcount_limit | :itemcount_timeout | atom(),
             result:
               :ok | {:error, :spider_not_running} | {:error, :spider_not_found}
  def stop_spider(spider_name, reason \\ :ignore) do
    case Crawly.Utils.get_settings(:on_spider_closed_callback, spider_name) do
      nil -> :ignore
      fun -> apply(fun, [reason])
    end

    GenServer.call(__MODULE__, {:stop_spider, spider_name})
  end

<<<<<<< HEAD
  @spec list_spiders() :: list_spiders()
  def list_spiders() do
    GenServer.call(__MODULE__, :list_spiders)
=======
  @spec list_known_spiders() :: [spider_info()]
  def list_known_spiders() do
    GenServer.call(__MODULE__, :list_known_spiders)
>>>>>>> a96b1e6b
  end

  @spec running_spiders() :: started_spiders()
  def running_spiders() do
    GenServer.call(__MODULE__, :running_spiders)
  end

  @spec get_spider_info(module()) :: spider_info()
  def get_spider_info(name) do
    GenServer.call(__MODULE__, {:get_spider, name})
  end

  def refresh_spider_list() do
    GenServer.cast(__MODULE__, :refresh_spider_list)
  end

  def start_link() do
    GenServer.start_link(__MODULE__, [], name: __MODULE__)
  end

  @spec get_crawl_id(atom()) :: {:error, :spider_not_running} | {:ok, binary()}
  def get_crawl_id(spider_name) do
    GenServer.call(__MODULE__, {:get_crawl_id, spider_name})
  end

  @spec init(any) :: {:ok, __MODULE__.t()}
  def init(_args) do
    spiders = get_updated_known_spider_list()

    {:ok, %Crawly.Engine{known_spiders: spiders}}
  end

  def handle_call({:get_manager, spider_name}, _, state) do
    pid =
      case Map.get(state.started_spiders, spider_name) do
        nil ->
          {:error, :spider_not_found}

        pid ->
          pid
      end

    {:reply, pid, state}
  end

  def handle_call({:get_crawl_id, spider_name}, _from, state) do
    msg =
      case Map.get(state.started_spiders, spider_name) do
        nil ->
          {:error, :spider_not_running}

        {_pid, crawl_id} ->
          {:ok, crawl_id}
      end

    {:reply, msg, state}
  end

  def handle_call(:running_spiders, _from, state) do
    {:reply, state.started_spiders, state}
  end

<<<<<<< HEAD
  def handle_call(:list_spiders, _from, state) do
    {:reply, list_all_spider_status(state.started_spiders), state}
  end

  def handle_call({:start_spider, spider_name}, _form, state) do
=======
  def handle_call(:list_known_spiders, _from, state) do
    {:reply, format_spider_info(state), state}
  end

  def handle_call({:start_spider, spider_name, crawl_id}, _form, state) do
>>>>>>> a96b1e6b
    result =
      case Map.get(state.started_spiders, spider_name) do
        nil ->
          Crawly.EngineSup.start_spider(spider_name)

        _ ->
          {:error, :spider_already_started}
      end

    {msg, new_started_spiders} =
      case result do
        {:ok, pid} ->
          {:ok, Map.put(state.started_spiders, spider_name, {pid, crawl_id})}

        {:error, _} = err ->
          {err, state.started_spiders}
      end

    {:reply, msg, %Crawly.Engine{state | started_spiders: new_started_spiders}}
  end

  def handle_call({:start_all_spiders, nil}, _form, state) do
    stopped =
      list_all_spider_status(state.started_spiders)
      |> Enum.filter(fn s -> s.state == :stopped end)

    # start all stopped spiders
    new_started_spiders =
      Enum.reduce(stopped, state.started_spiders, fn spider_status, acc ->
        Crawly.EngineSup.start_spider(spider_status.name)
        |> case do
          {:ok, pid} ->
            Map.put(acc, spider_status.name, pid)

          _ ->
            acc
        end
      end)

    # returns ok regardless of whether errors encountered
    {:reply, :ok, %Crawly.Engine{state | started_spiders: new_started_spiders}}
  end

  def handle_call({:stop_spider, spider_name}, _form, state) do
    {msg, new_started_spiders} =
      case Map.pop(state.started_spiders, spider_name) do
        {nil, _} ->
          {{:error, :spider_not_running}, state.started_spiders}

        {{pid, _crawl_id}, new_started_spiders} ->
          Crawly.EngineSup.stop_spider(pid)

          {:ok, new_started_spiders}
      end

    {:reply, msg, %Crawly.Engine{state | started_spiders: new_started_spiders}}
  end

<<<<<<< HEAD
  defp list_all_spider_status(started_spiders) do
    Crawly.Utils.list_spiders()
    |> Enum.map(fn name ->
      %{
        name: name,
        state:
          case Map.has_key?(started_spiders, name) do
            true -> :started
            false -> :stopped
          end,
        pid: Map.get(started_spiders, name)
      }
    end)
  end
=======
  def handle_cast(:refresh_spider_list, state) do
    updated = get_updated_known_spider_list(state.known_spiders)
    {:noreply, %Crawly.Engine{state | known_spiders: updated}}
  end

  # this function generates a spider_info map for each spider known
  defp format_spider_info(state) do
    Enum.map(state.known_spiders, fn s ->
      pid = Map.get(state.started_spiders, s)

      %{
        name: s,
        status: if(is_nil(pid), do: :stopped, else: :started),
        pid: pid
      }
    end)
  end

  defp get_updated_known_spider_list(known \\ []) do
    new = Crawly.Utils.list_spiders()

    (known ++ new)
    |> Enum.dedup_by(& &1)
  end
>>>>>>> a96b1e6b
end<|MERGE_RESOLUTION|>--- conflicted
+++ resolved
@@ -70,15 +70,9 @@
     GenServer.call(__MODULE__, {:stop_spider, spider_name})
   end
 
-<<<<<<< HEAD
-  @spec list_spiders() :: list_spiders()
-  def list_spiders() do
-    GenServer.call(__MODULE__, :list_spiders)
-=======
   @spec list_known_spiders() :: [spider_info()]
   def list_known_spiders() do
     GenServer.call(__MODULE__, :list_known_spiders)
->>>>>>> a96b1e6b
   end
 
   @spec running_spiders() :: started_spiders()
@@ -141,19 +135,11 @@
     {:reply, state.started_spiders, state}
   end
 
-<<<<<<< HEAD
-  def handle_call(:list_spiders, _from, state) do
-    {:reply, list_all_spider_status(state.started_spiders), state}
-  end
-
-  def handle_call({:start_spider, spider_name}, _form, state) do
-=======
   def handle_call(:list_known_spiders, _from, state) do
     {:reply, format_spider_info(state), state}
   end
 
   def handle_call({:start_spider, spider_name, crawl_id}, _form, state) do
->>>>>>> a96b1e6b
     result =
       case Map.get(state.started_spiders, spider_name) do
         nil ->
@@ -212,22 +198,6 @@
     {:reply, msg, %Crawly.Engine{state | started_spiders: new_started_spiders}}
   end
 
-<<<<<<< HEAD
-  defp list_all_spider_status(started_spiders) do
-    Crawly.Utils.list_spiders()
-    |> Enum.map(fn name ->
-      %{
-        name: name,
-        state:
-          case Map.has_key?(started_spiders, name) do
-            true -> :started
-            false -> :stopped
-          end,
-        pid: Map.get(started_spiders, name)
-      }
-    end)
-  end
-=======
   def handle_cast(:refresh_spider_list, state) do
     updated = get_updated_known_spider_list(state.known_spiders)
     {:noreply, %Crawly.Engine{state | known_spiders: updated}}
@@ -252,5 +222,4 @@
     (known ++ new)
     |> Enum.dedup_by(& &1)
   end
->>>>>>> a96b1e6b
 end