--- conflicted
+++ resolved
@@ -24,14 +24,12 @@
     GenServer.call(__MODULE__, {:start_spider, spider_name})
   end
 
-<<<<<<< HEAD
-  @spec start_all_spiders() ::
-          :ok
+  @spec start_all_spiders() :: :ok
   def start_all_spiders() do
     GenServer.call(__MODULE__, {:start_all_spiders, nil})
-=======
-  @spec get_manager(module()) ::
-          pid() | {:error, :spider_not_found}
+  end
+
+  @spec get_manager(module()) :: pid() | {:error, :spider_not_found}
   def get_manager(spider_name) do
     case Map.fetch(running_spiders(), spider_name) do
       :error ->
@@ -45,7 +43,6 @@
           {_, pid, :worker, _} -> pid
         end
     end
->>>>>>> 30656b6c
   end
 
   @spec stop_spider(module(), reason) :: result
